# Introduction

This package is used to simulate the quasi-dynamic earthquake cycles under the framework of rate-and-state friction on a transfinite-mesh transform fault overlaying a viscoelastic hexahedron-mesh mantle using boundary-element-method (BEM). This package is an updated subset version of [Quaycle.jl](https://github.com/shipengcheng1230/Quaycle.jl) which includes dipping fault, triangular-mesh (fault) and tetrahedron-mesh (mantle).

## Supported physics

In this package, for frictional law we support `DieterichStateLaw`. For rate-and-state friction, we support the regularized form and dilatancy machanism. For viscoelasticity, we support power-law rheology. Users can extend new physics by implementing new equations, providing new parameters if necessary, and aseembling them into the ODE function. Please see the existing ODE functions to get started.

## Thrid-party libraries

This package uses HDF5 to save the numerical output for further analysis. It also supports writing output into VTK for visualization and animation.

A collection of commonly used Green's functions can be accessed at [GeoGreensFunctions.jl](https://github.com/shipengcheng1230/GeoGreensFunctions.jl). The package uses [Gmsh](https://gmsh.info/) for domain discreitzation. See [GmshTools.jl](https://github.com/shipengcheng1230/GmshTools.jl) also for a more convenient way to use Gmsh in Julia.

## Installation

You can install this package of a specific version:

```julia
(@v1.11) pkg> add https://github.com/shipengcheng1230/Oetqf.jl#<version_number>
```

<<<<<<< HEAD
## Installation

You can install this package of a specific version:

```julia
(@v1.11) pkg> add https://github.com/shipengcheng1230/Oetqf.jl#v0.3.1
```
=======
## Contributing

Contributions are highly welcome and encouraged! Whether you’re interested in extending the physics (e.g., fault or mantle dynamics), improving geometric or meshing capabilities, or optimizing performance and parallelism, your input is hugely valuable!

- For ideas or feature requests, please open an issue or discussion thread.
- For code contributions, please work from a fork of this repository and open a pull request when your changes are ready. Small improvements and major additions are equally appreciated.
- If you’d like to collaborate on research-level extensions, don’t hesitate to reach out by email.
>>>>>>> 013248ca

## Known Issues

- The competition between Julia threads and BLAS threads when hyperthreading is disabled, see [this example](https://discourse.julialang.org/t/possible-performance-drop-when-using-more-than-one-socket-threads/62022).<|MERGE_RESOLUTION|>--- conflicted
+++ resolved
@@ -20,15 +20,6 @@
 (@v1.11) pkg> add https://github.com/shipengcheng1230/Oetqf.jl#<version_number>
 ```
 
-<<<<<<< HEAD
-## Installation
-
-You can install this package of a specific version:
-
-```julia
-(@v1.11) pkg> add https://github.com/shipengcheng1230/Oetqf.jl#v0.3.1
-```
-=======
 ## Contributing
 
 Contributions are highly welcome and encouraged! Whether you’re interested in extending the physics (e.g., fault or mantle dynamics), improving geometric or meshing capabilities, or optimizing performance and parallelism, your input is hugely valuable!
@@ -36,7 +27,6 @@
 - For ideas or feature requests, please open an issue or discussion thread.
 - For code contributions, please work from a fork of this repository and open a pull request when your changes are ready. Small improvements and major additions are equally appreciated.
 - If you’d like to collaborate on research-level extensions, don’t hesitate to reach out by email.
->>>>>>> 013248ca
 
 ## Known Issues
 
